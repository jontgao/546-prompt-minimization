--- conflicted
+++ resolved
@@ -176,24 +176,6 @@
         user_prompt = question.strip()
         assistant_response = answer.strip()
 
-<<<<<<< HEAD
-        chat_input = build_chat_input_for_model(
-            model, 
-            config,
-            user_content=user_prompt,
-            assistant_content=assistant_response
-        )
-
-        chat_input["ground_truth"] = answer.strip()
-
-        processed.append(chat_input)
-        if i + 1 >= max_examples:
-            break
-
-    return processed
-
-=======
->>>>>>> 2ca6702c
 def main():
     parser = argparse.ArgumentParser(description="Download and preprocess dataset for a given LLM.")
     parser.add_argument("--model", required=True, help="Model name (e.g. TinyLlama/TinyLlama-1.1B-Chat-v1.0)")
