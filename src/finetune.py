import json
import torch
import torch.nn.functional as F
from pathlib import Path
from dataclasses import dataclass, asdict
from typing import List, Dict, Optional, Tuple
from datetime import datetime
import os
import gc

from transformers import (
    AutoModelForCausalLM, 
    AutoTokenizer,
    get_linear_schedule_with_warmup
)

try:
    import transformers.activations
    if not hasattr(transformers.activations, "PytorchGELUTanh"):
        transformers.activations.PytorchGELUTanh = transformers.activations.NewGELUActivation
except ImportError:
    pass

from peft import LoraConfig, get_peft_model, TaskType
from metrics import BERTScoreScorer, CompressionLengthScorer


@dataclass
class PPOConfig:
    model_name: str = "meta-llama/Llama-3.1-8B-Instruct"

    lora_r: int = 16
    lora_alpha: int = 32
    lora_dropout: float = 0.05
    target_modules: List[str] = None

    batch_size: int = 4
    mini_batch_size: int = 2
    ppo_epochs: int = 4
    learning_rate: float = 1e-4
    gamma: float = 0.99
    gae_lambda: float = 0.95
    clip_range: float = 0.2
    value_loss_coef: float = 0.5
    entropy_coef: float = 0.01
    max_grad_norm: float = 0.5

    max_new_tokens: int = 30000
    task_max_new_tokens: int = 30000
    temperature: float = 0.8
    top_p: float = 0.9

    num_iterations: int = 15
    warmup_steps: int = 100

    semantic_weight: float = 0.5
    compression_weight: float = 0.5

    output_dir: str = "../runs_li"
    save_every: int = 5
    
    def __post_init__(self):
        if self.target_modules is None:
            self.target_modules = ["q_proj", "v_proj", "k_proj", "o_proj"]


class ExperienceBuffer:
    def __init__(self):
        self.prompts = []
        self.compressed_prompts = []
        self.task_responses = []
        self.log_probs = []
        self.values = []
        self.rewards = []
        self.dones = []
        self.feedback = []
    
    def add(self, prompt, compressed_prompt, task_response, log_prob, value, reward, feedback="", done=False):
        self.prompts.append(prompt)
        self.compressed_prompts.append(compressed_prompt)
        self.task_responses.append(task_response)
        self.log_probs.append(log_prob)
        self.values.append(value)
        self.rewards.append(reward)
        self.feedback.append(feedback)
        self.dones.append(done)
    
    def clear(self):
        self.prompts.clear()
        self.compressed_prompts.clear()
        self.task_responses.clear()
        self.log_probs.clear()
        self.values.clear()
        self.rewards.clear()
        self.feedback.clear()
        self.dones.clear()
    
    def get(self):
        return {
            'prompts': self.prompts,
            'responses': self.compressed_prompts,
            'task_responses': self.task_responses,
            'log_probs': torch.stack(self.log_probs),
            'values': torch.stack(self.values),
            'rewards': torch.tensor(self.rewards),
            'feedback': self.feedback,
            'dones': torch.tensor(self.dones)
        }


class ValueHead(torch.nn.Module):    
    def __init__(self, hidden_size: int):
        super().__init__()
        self.value_head = torch.nn.Sequential(
            torch.nn.Linear(hidden_size, hidden_size // 2),
            torch.nn.ReLU(),
            torch.nn.Linear(hidden_size // 2, 1)
        )
    
    def forward(self, hidden_states):
        return self.value_head(hidden_states).squeeze(-1)


class PromptCompressionPPO:    
    def __init__(
        self, 
        config: PPOConfig,
        initial_prompt: str
    ):
        self.config = config
        self.initial_prompt = initial_prompt
        self.device = torch.device("cuda" if torch.cuda.is_available() else "cpu")

        self.semantic_scorer = BERTScoreScorer()
        self.compression_scorer = CompressionLengthScorer()

        self._init_model()
        self._generate_base_response()

        self.run_dir = self._create_run_dir()

        self.milestones = []
        self.iteration = 0
        self.last_feedback = None
        
    def _init_model(self):
        print(f"Loading model: {self.config.model_name}")

        self.tokenizer = AutoTokenizer.from_pretrained(self.config.model_name)
        if self.tokenizer.pad_token is None:
            self.tokenizer.pad_token = self.tokenizer.eos_token

        dtype = torch.float16
        if torch.cuda.is_available() and torch.cuda.is_bf16_supported():
            print("Using bfloat16 for stability")
            dtype = torch.bfloat16

        base_model = AutoModelForCausalLM.from_pretrained(
            self.config.model_name,
            torch_dtype=dtype,
            device_map="auto"
        )

        lora_config = LoraConfig(
            r=self.config.lora_r,
            lora_alpha=self.config.lora_alpha,
            target_modules=self.config.target_modules,
            lora_dropout=self.config.lora_dropout,
            bias="none",
            task_type=TaskType.CAUSAL_LM
        )

        self.model = get_peft_model(base_model, lora_config)
        self.model.print_trainable_parameters()

        hidden_size = self.model.config.hidden_size
        self.value_head = ValueHead(hidden_size).to(self.device).to(base_model.dtype)

        self.optimizer = torch.optim.AdamW(
            list(self.model.parameters()) + list(self.value_head.parameters()),
            lr=self.config.learning_rate
        )

        total_steps = self.config.num_iterations * self.config.ppo_epochs
        self.scheduler = get_linear_schedule_with_warmup(
            self.optimizer,
            num_warmup_steps=self.config.warmup_steps,
            num_training_steps=total_steps
        )

    def _generate_base_response(self):        
        with self.model.disable_adapter():
            response = self._generate_task_output(self.initial_prompt)
            
        self.base_response = response

    def _generate_task_output(self, prompt_text: str) -> str:
        messages = [{"role": "user", "content": prompt_text}]
        
        text_input = self.tokenizer.apply_chat_template(
            messages, 
            tokenize=False, 
            add_generation_prompt=True
        )
        
        inputs = self.tokenizer(
            text_input, 
            return_tensors="pt", 
            padding=True,
            truncation=True
        ).to(self.device)

        with torch.no_grad():
            outputs = self.model.generate(
                **inputs,
                max_new_tokens=self.config.task_max_new_tokens,
                do_sample=False,
                pad_token_id=self.tokenizer.pad_token_id
            )
            
        generated_ids = outputs[0][inputs.input_ids.shape[1]:]
        response = self.tokenizer.decode(generated_ids, skip_special_tokens=True)
        return response.strip()
    
    def _create_run_dir(self) -> Path:
        timestamp = datetime.now().strftime("%Y%m%d_%H%M%S")
        model_name = self.config.model_name.replace("/", "_")
        prompt_hash = hash(self.initial_prompt) % 10000
        
        run_dir = Path(self.config.output_dir) / f"{model_name}_prompt{prompt_hash}_{timestamp}"
        run_dir.mkdir(parents=True, exist_ok=True)

        with open(run_dir / "config.json", "w") as f:
            json.dump(asdict(self.config), f, indent=2)

        with open(run_dir / "initial_prompt.txt", "w") as f:
            f.write(self.initial_prompt)

        with open(run_dir / "base_response.txt", "w") as f:
            f.write(self.base_response)
        
        return run_dir
    
    def generate_compression_action(
        self, 
        prompt: str, 
        return_log_probs: bool = False,
        deterministic: bool = False
    ) -> Tuple[str, Optional[torch.Tensor], Optional[torch.Tensor]]:
        feedback_context = ""
        aggressive_instruction = "Remove filler words. Use imperative mood."
        
        if self.last_feedback and self.iteration > 0:
            feedback_context = f"\nFEEDBACK FROM LAST ATTEMPT:\n{self.last_feedback}"

            if "minimal compression" in self.last_feedback.lower():
                aggressive_instruction = "Your last attempt was too long. You MUST cut at least 30% of the words. Use symbols (&, ->) and remove all articles (the, a)."
            elif "semantic preservation" in self.last_feedback.lower() and "poor" in self.last_feedback.lower():
                aggressive_instruction = "Your last attempt lost too much meaning. Keep specific constraints and entities, but shorten the grammar."

        messages = [
            {
                "role": "system",
                "content": (
                    "You are a Prompt Compression Specialist. Your goal is to shorten prompts "
                    "while retaining their semantic instruction. "
                    "1. Remove politeness and filler words. "
                    "2. Use symbols (=, >, &) to replace words. "
                    "3. Merge instructions. "
                    "4. Output ONLY the compressed text."
                )
            },
            {
                "role": "user",
                "content": (
                    f"Original Prompt:\n{prompt}\n"
                    f"{feedback_context}\n\n"
                    f"Task: Rewrite the prompt above to be shorter but functionally equivalent.\n"
                    f"Constraint: {aggressive_instruction}\n"
                    f"Compressed Prompt:"
                )
            }
        ]

        text_input = self.tokenizer.apply_chat_template(
            messages, 
            tokenize=False, 
            add_generation_prompt=True
        )
        
        inputs = self.tokenizer(
            text_input, 
            return_tensors="pt", 
            padding=True,
            truncation=True
        ).to(self.device)

        if deterministic:
            with torch.no_grad():
                outputs = self.model.generate(
                    **inputs,
                    max_new_tokens=self.config.max_new_tokens,
                    do_sample=False,
                    pad_token_id=self.tokenizer.pad_token_id
                )
            generated_ids = outputs[0][inputs.input_ids.shape[1]:]
            response = self.tokenizer.decode(generated_ids, skip_special_tokens=True)
            return response.strip(), None, None
        
        with torch.no_grad():
            outputs = self.model.generate(
                **inputs,
                max_new_tokens=self.config.max_new_tokens,
                temperature=self.config.temperature,
                top_p=self.config.top_p,
                do_sample=True,
                pad_token_id=self.tokenizer.pad_token_id,
                output_scores=return_log_probs,
                return_dict_in_generate=return_log_probs
            )

        if return_log_probs:
            generated_ids = outputs.sequences[0][inputs.input_ids.shape[1]:]
            response = self.tokenizer.decode(generated_ids, skip_special_tokens=True)

            logits = torch.stack(outputs.scores, dim=0)
            log_probs = F.log_softmax(logits[:, 0, :], dim=-1)
            token_log_probs = log_probs[range(len(generated_ids)), generated_ids]
            avg_log_prob = token_log_probs.mean()

            with torch.no_grad():
                full_outputs = self.model(outputs.sequences, output_hidden_states=True)
                last_hidden = full_outputs.hidden_states[-1][0, -1, :]
                value = self.value_head(last_hidden)
            
            return response.strip(), avg_log_prob, value
        else:
            generated_ids = outputs[0][inputs.input_ids.shape[1]:]
            response = self.tokenizer.decode(generated_ids, skip_special_tokens=True)
            return response.strip(), None, None
    
    def compute_log_probs_and_values(self, prompt: str, response: str) -> Tuple[torch.Tensor, torch.Tensor]:
        if self.last_feedback and self.iteration > 0:
            formatted_prompt = f"""Task: Compress the following prompt while preserving its meaning.

Original Prompt: {prompt}

Previous Attempt Feedback:
{self.last_feedback}

Taking this feedback into account, provide an improved compressed version:

Compressed Prompt:"""
        else:
            formatted_prompt = f"""Task: Compress the following prompt while preserving its meaning.

Original Prompt: {prompt}

Compressed Prompt:"""

        full_text = formatted_prompt + " " + response
        inputs = self.tokenizer(formatted_prompt, return_tensors="pt").to(self.device)
        full_inputs = self.tokenizer(full_text, return_tensors="pt").to(self.device)

        outputs = self.model(**full_inputs, output_hidden_states=True)
        logits = outputs.logits
        hidden_states = outputs.hidden_states[-1]

        response_tokens = self.tokenizer.encode(response, add_special_tokens=False)
        prompt_len = inputs.input_ids.shape[1]

        if prompt_len + len(response_tokens) > logits.shape[1] + 1:
             response_tokens = response_tokens[:logits.shape[1] - prompt_len]

        response_logits = logits[0, prompt_len-1:prompt_len-1+len(response_tokens), :]
        log_probs = F.log_softmax(response_logits, dim=-1)

        token_log_probs = []
        for i, token_id in enumerate(response_tokens):
            if i < log_probs.shape[0]:
                token_log_probs.append(log_probs[i, token_id])
        
        if token_log_probs:
            avg_log_prob = torch.stack(token_log_probs).mean()
        else:
            avg_log_prob = torch.tensor(0.0, device=self.device, requires_grad=True)

        last_hidden = hidden_states[0, -1, :]
        value = self.value_head(last_hidden)
        
        return avg_log_prob, value

    def compute_reward(self, compressed_prompt: str, task_response: str) -> Tuple[Dict[str, float], str]:
        semantic_score = self.semantic_scorer.compute_score(
            task_response,
            self.base_response
        )

        compression_ratio = self.compression_scorer.compute_score(
            compressed_prompt,
            self.initial_prompt
        )

        compression_reward = max(0, 1.0 - compression_ratio)

        total_reward = (
            self.config.semantic_weight * semantic_score +
            self.config.compression_weight * compression_reward
        )

        feedback = self._generate_feedback(
            semantic_score, 
            compression_ratio, 
            compressed_prompt
        )
        
        reward_dict = {
            'total': float(total_reward),
            'semantic': float(semantic_score),
            'compression': float(compression_ratio),
            'compression_reward': float(compression_reward)
        }
        
        return reward_dict, feedback
    
    def _generate_feedback(
        self, 
        semantic_score: float, 
        compression_ratio: float,
        compressed_prompt: str
    ) -> str:
        original_len = len(self.initial_prompt)
        compressed_len = len(compressed_prompt)
        
        feedback_parts = []

        if semantic_score >= 0.9:
            feedback_parts.append(f" Excellent semantic preservation (response match: {semantic_score:.3f}). The model executed the task identically.")
        elif semantic_score >= 0.75:
            feedback_parts.append(f" Good semantic preservation (response match: {semantic_score:.3f}), but the output changed slightly.")
        elif semantic_score >= 0.6:
            feedback_parts.append(f" Moderate semantic preservation (response match: {semantic_score:.3f}). The model gave a different answer.")
        else:
            feedback_parts.append(f" Poor semantic preservation (response match: {semantic_score:.3f}). The model's answer is completely different from the baseline.")

        compression_pct = (1 - compression_ratio) * 100
        if compression_ratio < 0.5:
            feedback_parts.append(f" Excellent compression ({compression_pct:.1f}% reduction).")
        elif compression_ratio < 0.7:
            feedback_parts.append(f" Good compression ({compression_pct:.1f}% reduction).")
        else:
            feedback_parts.append(f" Minimal compression ({compression_pct:.1f}% reduction).")

        return " ".join(feedback_parts)
    
    def compute_advantages(self, rewards, values, dones):
        advantages = torch.zeros_like(rewards)
        last_advantage = 0
        dones_float = dones.float()
        
        for t in reversed(range(len(rewards))):
            next_value = 0 if t == len(rewards) - 1 else values[t + 1]
            delta = rewards[t] + self.config.gamma * next_value * (1 - dones_float[t]) - values[t]
            advantages[t] = last_advantage = delta + self.config.gamma * self.config.gae_lambda * (1 - dones_float[t]) * last_advantage
        
        returns = advantages + values
        return advantages, returns
    
    def ppo_update(self, buffer: ExperienceBuffer):
        data = buffer.get()
        
        old_log_probs = data['log_probs'].to(self.device).detach()
        old_values = data['values'].to(self.device).detach()
        rewards = data['rewards'].to(self.device)
        dones = data['dones'].to(self.device)

        advantages, returns = self.compute_advantages(rewards, old_values, dones)
        advantages = (advantages - advantages.mean()) / (advantages.std() + 1e-8)

        for _ in range(self.config.ppo_epochs):
            new_log_probs = []
            new_values = []
            
            for prompt, response in zip(data['prompts'], data['responses']):
                log_prob, value = self.compute_log_probs_and_values(prompt, response)
                new_log_probs.append(log_prob)
                new_values.append(value)
            
            new_log_probs = torch.stack(new_log_probs)
            new_values = torch.stack(new_values)

            if advantages.dtype != new_log_probs.dtype:
                advantages = advantages.to(new_log_probs.dtype)
            if returns.dtype != new_values.dtype:
                returns = returns.to(new_values.dtype)
            if old_log_probs.dtype != new_log_probs.dtype:
                old_log_probs = old_log_probs.to(new_log_probs.dtype)

            ratio = torch.exp(new_log_probs - old_log_probs)
            surr1 = ratio * advantages
            surr2 = torch.clamp(ratio, 1 - self.config.clip_range, 1 + self.config.clip_range) * advantages
            policy_loss = -torch.min(surr1, surr2).mean()

            value_loss = F.mse_loss(new_values, returns)
            entropy = -(new_log_probs * torch.exp(new_log_probs)).mean()

            loss = (
                policy_loss + 
                self.config.value_loss_coef * value_loss - 
                self.config.entropy_coef * entropy
            )

            self.optimizer.zero_grad()
            loss.backward()
            torch.nn.utils.clip_grad_norm_(
                list(self.model.parameters()) + list(self.value_head.parameters()),
                self.config.max_grad_norm
            )
            self.optimizer.step()
            self.scheduler.step()
        
        return {
            'policy_loss': policy_loss.item(),
            'value_loss': value_loss.item(),
            'total_loss': loss.item()
        }
    
    def train_iteration(self):
        buffer = ExperienceBuffer()

        iteration_feedbacks = []
        iteration_task_responses = []

        for _ in range(self.config.batch_size):
            compressed_prompt, log_prob, value = self.generate_compression_action(
                self.initial_prompt, 
                return_log_probs=True
            )
            
            with self.model.disable_adapter():
                task_response = self._generate_task_output(compressed_prompt)
            
            iteration_task_responses.append(task_response)

            reward_dict, feedback = self.compute_reward(compressed_prompt, task_response)
            iteration_feedbacks.append(feedback)
            
            buffer.add(
                prompt=self.initial_prompt,
                compressed_prompt=compressed_prompt,
                task_response=task_response,
                log_prob=log_prob,
                value=value,
                reward=reward_dict['total'],
                feedback=feedback,
                done=False
            )

        loss_dict = self.ppo_update(buffer)

        best_idx = torch.argmax(torch.tensor(buffer.rewards)).item()
        best_compressed = buffer.compressed_prompts[best_idx]
        best_task_response = buffer.task_responses[best_idx]
        best_feedback = iteration_feedbacks[best_idx]
        best_reward_dict, _ = self.compute_reward(best_compressed, best_task_response)

        self.last_feedback = best_feedback
        
        milestone = {
            'iteration': self.iteration,
            'compressed_prompt': best_compressed,
            'task_response': best_task_response,
            'base_response_snippet': self.base_response[:100],
            'score': 1.0 - best_reward_dict['total'],
            'scores': {
                'semantic': float(best_reward_dict['semantic']),
                'compression': float(best_reward_dict['compression']),
            },
            'reward': best_reward_dict['total'],
            'feedback': best_feedback,
            'loss': loss_dict
        }
        
        self.milestones.append(milestone)
        self._save_milestone(milestone)
        
        print(f"Iteration {self.iteration}: Reward={best_reward_dict['total']:.4f}, "
              f"Comp={best_reward_dict['compression']:.4f}, "
              f"Sem(Resp)={best_reward_dict['semantic']:.4f}")
        
        self.iteration += 1
        buffer.clear()
    
    def _save_milestone(self, milestone: Dict):
        log_file = self.run_dir / "milestones.jsonl"
        with open(log_file, "a") as f:
            f.write(json.dumps(milestone) + "\n")
    
    def save_checkpoint(self):
        checkpoint_dir = self.run_dir / f"checkpoint_{self.iteration}"
        checkpoint_dir.mkdir(exist_ok=True)
        self.model.save_pretrained(checkpoint_dir)
        torch.save(self.value_head.state_dict(), checkpoint_dir / "value_head.pt")
        print(f"Checkpoint saved to {checkpoint_dir}")
    
    def train(self):
        print(f"Starting training for {self.config.num_iterations} iterations")
        print(f"Output directory: {self.run_dir}")
        
        for iteration in range(self.config.num_iterations):
            self.train_iteration()
            if (iteration + 1) % self.config.save_every == 0:
                self.save_checkpoint()

        self.save_checkpoint()
        print(f"Training complete! Results saved to {self.run_dir}")

        if self.milestones:
            best_milestone = max(self.milestones, key=lambda x: x['reward'])
            best_result_path = self.run_dir / "best_result.json"
            with open(best_result_path, "w") as f:
                json.dump(best_milestone, f, indent=2)

if __name__ == "__main__":
    config = PPOConfig(
        model_name="meta-llama/Llama-3.1-8B-Instruct",
        num_iterations=15,
        batch_size=4,
        output_dir="../runs_li"
    )

    with open('../data/long_prompts.json', 'r') as f:
        prompts = json.load(f)
<<<<<<< HEAD

    done = set()
    filename = "initial_prompt.txt"
    for dirpath, dirnames, filenames in os.walk("../runs_li"):
        if filename in filenames:
            file_path = os.path.join(dirpath, filename)
            try:
                with open(file_path, "r", encoding="utf-8") as f:
                    content = f.read().strip()
                    if content in done:
                        print(f"Duplicate: {dirpath}")
                    done.add(content)
            except Exception as e:
                print(f"Failed to read {file_path}: {e}")
=======
>>>>>>> 190adcb5
 
    for prompt in prompts:
        if prompt in done:
            print("Skipping prompt")
            continue
        print(f"Compressing: {prompt}")
        trainer = PromptCompressionPPO(
            config=config,
            initial_prompt=prompt
        )
        
        trainer.train()

        del trainer
        gc.collect()
        torch.cuda.empty_cache()

<<<<<<< HEAD
    print(f"Training complete! Check {trainer.run_dir} for results")
=======
    print(f"Training complete! Check {config.run_dir} for results")
>>>>>>> 190adcb5
<|MERGE_RESOLUTION|>--- conflicted
+++ resolved
@@ -631,23 +631,6 @@
 
     with open('../data/long_prompts.json', 'r') as f:
         prompts = json.load(f)
-<<<<<<< HEAD
-
-    done = set()
-    filename = "initial_prompt.txt"
-    for dirpath, dirnames, filenames in os.walk("../runs_li"):
-        if filename in filenames:
-            file_path = os.path.join(dirpath, filename)
-            try:
-                with open(file_path, "r", encoding="utf-8") as f:
-                    content = f.read().strip()
-                    if content in done:
-                        print(f"Duplicate: {dirpath}")
-                    done.add(content)
-            except Exception as e:
-                print(f"Failed to read {file_path}: {e}")
-=======
->>>>>>> 190adcb5
  
     for prompt in prompts:
         if prompt in done:
@@ -665,8 +648,4 @@
         gc.collect()
         torch.cuda.empty_cache()
 
-<<<<<<< HEAD
-    print(f"Training complete! Check {trainer.run_dir} for results")
-=======
-    print(f"Training complete! Check {config.run_dir} for results")
->>>>>>> 190adcb5
+    print(f"Training complete! Check {trainer.run_dir} for results")