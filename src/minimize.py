import gc
import hashlib
import heapq
import json
import random
from datetime import datetime
from pathlib import Path
from typing import Tuple, List, Dict, Union, Optional

import numpy as np
import ray
import torch
from vllm import LLM, SamplingParams

from metrics import BERTScoreScorer, CompressionLengthScorer

DEFAULT_LLM = 'TinyLlama/TinyLlama-1.1B-Chat-v1.0'

<<<<<<< HEAD
from src.metrics import BERTScoreScorer, CompressionLengthScorer
=======
>>>>>>> 27b2538f

def stable_hash(s: str) -> str:
    return hashlib.sha256(s.encode('utf-8')).hexdigest()


class MultiStageOptimization:
    def __init__(self, config):
        self.llm = LLM(model=config.model, seed=config.seed,
                       tensor_parallel_size=torch.cuda.device_count(),
                       gpu_memory_utilization=0.85,
                       enable_prefix_caching=True,
                       trust_remote_code=True)

        self.config = config

        self.tokenizer = self.llm.get_tokenizer()

        self.bert_scorer = BERTScoreScorer()
        self.bert_score_weight = config.bert_score_weight
        self.compression_scorer = CompressionLengthScorer()
        self.compression_weight = config.compression_weight
        self.top_n = config.top_n

        self.num_iterations = config.num_iterations

        self.batch_size = config.batch_size

        self.base_folder = Path(config.run_folder)

        self.stop_token_ids = [self.tokenizer.eos_token_id,
                               self.tokenizer.convert_tokens_to_ids("<|eot_id|>"),
                               self.tokenizer.convert_tokens_to_ids("<|end_of_text|>"),
                               self.tokenizer.convert_tokens_to_ids("<|endoftext|>"),
                               self.tokenizer.convert_tokens_to_ids("<|im_end|>")
                               ]

        self.stop_token_ids = list(set(filter(lambda x: x is not None, self.stop_token_ids)))

        print("Using stop tokens:", self.stop_token_ids)

    def save_meta(self, save_dir, initial_prompt: str, initial_prompt_output, system_prompt):
        with open(save_dir / 'meta.json', 'w') as f:
            json.dump({
                'initial_prompt': initial_prompt,
                'initial_output': initial_prompt_output,
                'system_prompt': system_prompt,
                'tokenizer_model': self.config.model,
                'use_initial_output': self.config.use_initial_output,
                'bert_score_weight': self.bert_score_weight,
                'compression_weight': self.compression_weight,
                'top_n': self.top_n,
                'num_iterations': self.num_iterations,
                'batch_size': self.batch_size,
                'base_folder': str(self.base_folder.absolute())
            }, f, indent=4)

    def save_events(self, save_dir, events: List[Dict[str, Union[str, float]]]):
        with open(save_dir / 'events.json', 'w') as f:
            json.dump(events, f, indent=4)

    def __call__(self, initial_prompt: str, initial_prompt_output: Optional[str] = None):
        prompts: List[Tuple[str, float]] = []

        self.sampling_params = SamplingParams(temperature=self.config.temperature, top_p=self.config.top_p,
                                              max_tokens=self.config.max_token_length,
                                              stop_token_ids=self.stop_token_ids)

        if self.config.use_initial_output:
            assert initial_prompt_output is not None, "You need to supply an initial prompt output"
        else:
            initial_prompt_output = self.generate_task_output(initial_prompt)

        timestamp = datetime.now().strftime('%Y%m%d_%H%M%S')
        run_hash = str(stable_hash(initial_prompt))
        run_name = f'run-{timestamp}-{run_hash}'

        save_folder = self.base_folder / self.config.model.split('/')[-1] / run_name

        save_folder.mkdir(parents=True, exist_ok=True)

        system_prompt = self.generate_system_prompt(initial_prompt, initial_prompt_output)

        self.save_meta(save_folder, initial_prompt, initial_prompt_output, system_prompt)

        initial_prompt_output_encoded = self.tokenizer.encode(initial_prompt_output)

        max_output_length = min(len(initial_prompt_output_encoded), self.config.max_token_length)
        self.sampling_params.max_tokens = max_output_length

        print("Using max token length", max_output_length)

        current_best_prompts: List[Tuple[float, Tuple[str, str]]] = [
            (self.compression_weight, (initial_prompt, initial_prompt_output))]

        events = [
            {
                'iteration': 0,
                'prompt': initial_prompt,
                'output': initial_prompt_output,
                'score': self.compression_weight,
                'origin': None,
                'scores': {
                    'bert': 0,
                    'compression': self.compression_weight,
                    'total': self.compression_weight,
                }
            }

        ]

        self.save_events(save_folder, events)

        for iteration in range(self.num_iterations):
            print(current_best_prompts)

            prompt_outputs, seeds = self.stage_one(current_best_prompts, system_prompt)

            # print("Prompt outputs:", prompt_outputs)

            scores, score_decomp = self.score(prompt_outputs, initial_prompt, initial_prompt_output)

            # print("Scored outputs:", scores)

            for (score_, (prompt_, prompt_output_)), score_decomp_, seed in zip(scores, score_decomp, seeds):
                events.append({
                    'iteration': iteration + 1,
                    'prompt': prompt_,
                    'output': prompt_output_,
                    'score': score_,
                    'origin': seed,
                    'scores': score_decomp_
                })
            self.save_events(save_folder, events)

            for p in scores:
                heapq.heappush(prompts, p)

            # Currently only top 1s
            current_best_prompts = heapq.nsmallest(self.top_n, prompts)

            best = current_best_prompts[0]
            print(f"Using the following prompts as top, score:{best[0]}, prompt:{best[1][0]}")

    def generate_system_prompt(self, initial_prompt: str,
                               initial_prompt_output: str) -> str:
        system_prompt = fr"""You are a PRECISION prompt-compression specialist. Your job: produce a new,
significantly shorter prompt that, when given to the same LLM under the
same generation settings, will produce the EXACT SAME textual output as the
original prompt did. Be concise, deterministic, and conservative: you may
remove only words or structure that provably do not change the output.

CONSTRAINTS (must follow all):
1) ONLY output the NEW PROMPT TEXT and NOTHING ELSE — no explanation, no quotes,
no extra whitespace, no metadata, no JSON, no commentary. If you cannot compress
without changing the output, output the ORIGINAL PROMPT verbatim.
2) Preserve all critical facts: named entities, numbers, punctuation that affect
parsing (dates, scores, code tokens). If the original answer depends on a specific
format (e.g., list, table, JSON), preserve the format instruction.
3) Minimize tokens: prefer shorter synonyms, remove filler, eliminate redundancy,
and collapse multi-sentence instructions into a single concise instruction.
4) Do not introduce new assumptions, unspecified defaults, or inventions.
5) Do not use placeholders (e.g., [DETAILS]) unless they are provably inert for the output.

SCORING HEURISTICS (informational — you do not compute these):
- Fidelity: preserve semantics; any change that could alter the generated output is forbidden.
- Brevity: shorter prompts are better when fidelity is preserved.
- Clarity: keep the prompt unambiguous for the LLM.

HOW TO COMPRESS (concrete techniques):
- Remove polite framing ('please', 'kindly') and meta commentary ('I want you to...').
- Convert multi-step prose into compact imperative instructions (e.g., 'Write a 3-sentence summary' -> '3-sentence summary').
- Replace verbose qualifiers with compact explicit constraints ('in no more than 50 words' -> '≤50 words').
- Merge context into one short clause; move examples only if essential.

EXACT TASK CONTEXT:
ORIGINAL PROMPT: {initial_prompt}
ORIGINAL PROMPT OUTPUT (for fidelity reference): {initial_prompt_output}\
ORIGINAL SCORE {self.compression_weight}\

You need to be MINIMIZING the score, you should never generate a score that is larger. 

OUTPUT RULE (critical):
- If you are absolutely certain the new prompt will produce the same output, output that new prompt only.
- If you are uncertain or cannot guarantee exact parity, output the ORIGINAL PROMPT exactly as given.

ONLY OUTPUT THE PROMPT — DO NOT ADD ANYTHING ELSE.

FEW-SHOT EXAMPLES (for conditioning — do not print these examples in final output):

[Example 1]
ORIGINAL PROMPT: Please write a very short (2–3 sentence) summary of the plot of "Romeo and Juliet", focusing on the main events and the motivations of the principal characters. Be concise and do not include quotations from the play.
ORIGINAL PROMPT OUTPUT: Romeo and Juliet is a tragedy about two young lovers from feuding families in Verona. Their secret marriage and attempts to reconcile their families lead to misunderstandings and a sequence of events that ends in both their deaths—driven by love, impulsiveness, and family honor.
COMPRESSED PROMPT (valid): 2–3 sentence summary of Romeo & Juliet focusing on main events and principal motivations; no quotations.

[Example 2]
ORIGINAL PROMPT: I want a JSON object listing the teams, the final score, and the winner from the match where Team A beat Team B 3-1 on 2021-05-06. The JSON keys should be "teams", "score", and "winner" in that exact order.
ORIGINAL PROMPT OUTPUT: {{"teams": ["Team A", "Team B"], "score": "3-1", "winner": "Team A"}}
COMPRESSED PROMPT (valid): Return JSON with keys ["teams","score","winner"] in that order for the 2021-05-06 Team A vs Team B match (3-1).

[Example 3 — do not compress]
ORIGINAL PROMPT: Translate the following legal clause into plain English but do not change its legal meaning or remove any conditions: "If the Lessee fails to pay rent within thirty (30) days of written notice, the Lessor may, at its option, terminate this lease." Use formal legal phrasing but simpler language.
ORIGINAL PROMPT OUTPUT: If the tenant doesn't pay rent within thirty (30) days after written notice, the landlord can choose to end the lease. (Retains legal force and conditions.)
COMPRESSED PROMPT (invalid — must return original): Paraphrase clause: tenant nonpayment after 30 days → landlord may end lease.

[Example 4]
ORIGINAL PROMPT: Who was Kyle Van Zyl playing against when he scored 36 of his team's 61 points?
ORIGINAL PROMPT OUTPUT: He was playing against Boland U21.
COMPRESSED PROMPT (valid conservative): Opponent when Kyle Van Zyl scored 36 of his team's 61 points?"""

        return system_prompt

    def stage_one(self, prompts: List[Tuple[float, Tuple[str, str]]], system_prompt: str) -> Tuple[
        List[Tuple[str, str]], List[str]]:

        return self.generate(prompts, system_prompt)

    def generate(self, prompts: List[Tuple[float, Tuple[str, str]]], system_prompt: str) -> Tuple[
        List[Tuple[str, str]], List[str]]:
        messages = []

        weights = [1 / (s + 1) for s, _ in prompts]

        prompts_to_use = random.choices(prompts, k=self.batch_size, weights=weights)

        for score, (prompt, prompt_output) in prompts_to_use:
            text = f'''For context on previous iterations, the following seed prompt was used
SEED PROMPT: {prompt} 
SEED PROMPT OUTPUT: {prompt_output}
SEED PROMPT SCORE: {score} 
'''

            messages.append(text)

        prompt_seed = [seed for _, (seed, _) in prompts_to_use]

        new_prompts = self.generate_task_outputs(messages, system_prompt)

        new_prompt_outputs = self.generate_task_outputs(new_prompts)

        return list(zip(new_prompts, new_prompt_outputs)), prompt_seed

    def generate_task_output(self, user_prompt: str) -> str:
        messages = [
            {"role": "user", "content": user_prompt}
        ]
        text = self.tokenizer.apply_chat_template(
            messages, tokenize=False, add_generation_prompt=True
        )
        out = self.llm.generate(text, self.sampling_params)[0]
        return out.outputs[0].text.strip()

    def generate_task_outputs(self, user_prompts: list[str], system_prompt: str = None) -> list[str]:
        all_messages = []

        for user_prompt in user_prompts:
            messages = []

            if system_prompt is not None:
                messages += [{'role': 'system', 'content': system_prompt}]
            messages += [{'role': 'user', 'content': user_prompt}]

            text = self.tokenizer.apply_chat_template(
                messages, tokenize=False, add_generation_prompt=True
            )

            all_messages.append(text)

        outputs = self.llm.generate(all_messages, self.sampling_params)

        return [output.outputs[0].text.strip() for output in outputs]

    def score(self, prompts: List[Tuple[str, str]], initial_prompt: str, initial_prompt_output: str) -> Tuple[List[
        Tuple[float, Tuple[str, str]]], List[Dict[str, float]]]:
        prompt_inputs, prompt_outputs = zip(*prompts)
        prompt_inputs, prompt_outputs = list(prompt_inputs), list(prompt_outputs)

        compression = np.array(self.compression_scorer.compute_score(prompt_inputs, initial_prompt))
        bert_score = 1.0 - np.array(self.bert_scorer.compute_score(prompt_outputs, initial_prompt_output))

        for i in range(len(prompt_outputs)):
            prompt_output: str = prompt_outputs[i]

            if len(prompt_output.strip()) == 0:
                bert_score[i] = 1.0

        total_score = ((bert_score * self.bert_score_weight) + (compression * self.compression_weight)).tolist()

        scoring = list(zip(total_score, prompts))

        score_decomps = []

        for c, b, t in zip(compression, bert_score, total_score):
            score_decomp = {
                'bert': b,
                'compression': c,
                'total': t,
            }

            score_decomps.append(score_decomp)

        # scoring: List[Tuple[float, Tuple[str, str]]]
        # assert len(scoring) == len(prompts)
        # assert all(isinstance(s[0], float) for s in scoring)
        # assert all(isinstance(s[1], tuple) and len(s[1]) == 2 for s in scoring)
        # assert all(isinstance(s[1][0], str) and isinstance(s[1][1], str) for s in scoring)

        return scoring, score_decomps


def main():
    class Config:
        model = 'Qwen/Qwen2.5-32B-Instruct-AWQ'
        # model = DEFAULT_LLM
        temperature = 0.9
        top_p = 0.95
        seed = 0
        bert_score_weight = 0.5
        compression_weight = 0.5
        num_iterations = 15
        top_n = 10
        batch_size = 100
        max_token_length = 30000
        run_folder = 'runs'
        use_initial_output = False

    models = ['meta-llama/Llama-3.1-8B-Instruct', 'Qwen/Qwen2.5-32B-Instruct-AWQ']

    config = Config()

    with open('data/long_prompts.json', 'r') as f:
        prompts = json.load(f)

    for model in models:
        config.model = model

        temp = MultiStageOptimization(config)

        for prompt in prompts:
            for i in range(1):
                temp(prompt)

        del temp
        gc.collect()
        torch.cuda.empty_cache()
        ray.shutdown()


if __name__ == '__main__':
    main()<|MERGE_RESOLUTION|>--- conflicted
+++ resolved
@@ -16,10 +16,7 @@
 
 DEFAULT_LLM = 'TinyLlama/TinyLlama-1.1B-Chat-v1.0'
 
-<<<<<<< HEAD
 from src.metrics import BERTScoreScorer, CompressionLengthScorer
-=======
->>>>>>> 27b2538f
 
 def stable_hash(s: str) -> str:
     return hashlib.sha256(s.encode('utf-8')).hexdigest()
