#!/usr/bin/env python3

import argparse
import json
import math
from collections import defaultdict
from pathlib import Path
from typing import Dict, List, Any, Tuple

LATEX_SPECIALS = {
    '&': r'\&',
    '%': r'\%',
    '$': r'\$',
    '#': r'\#',
    '_': r'\_',
    '{': r'\{',
    '}': r'\}',
    '~': r'\textasciitilde{}',
    '^': r'\^{}',
    '\\': r'\textbackslash{}',
    '<': r'\textless{}',
    '>': r'\textgreater{}',
}


def latex_escape(s: str) -> str:
    if s is None:
        return ''
    return ''.join(LATEX_SPECIALS.get(ch, ch) for ch in s)


def truncate_text(s: str) -> str:
    return s.strip()


def safe_float(x: Any) -> float:
    try:
        return float(x)
    except Exception:
        return math.nan


def discover_runs(runs_dir: Path) -> List[Path]:
    patterns = list(runs_dir.glob("*/*/events.json"))
    return [p.parent for p in patterns]


def discover_runs_karim(runs_dir: Path) -> List[Path]:
    patterns = list(runs_dir.glob("*/run*.json"))
    return patterns

def discover_runs_li(runs_dir: Path) -> List[Path]:
    return [d for d in runs_dir.iterdir() if d.is_dir() and (d / "milestones.jsonl").exists()]


def load_run(run_folder: Path):
    meta_path = run_folder / "meta.json"
    events_path = run_folder / "events.json"
    if not meta_path.exists() or not events_path.exists():
        raise FileNotFoundError(f"Missing meta/events in {run_folder}")
    meta = json.load(meta_path.open("r", encoding="utf-8"))
    events = json.load(events_path.open("r", encoding="utf-8"))
    initial_prompt = meta.get("initial_prompt") or "<unknown prompt>"
    model_name = meta.get("tokenizer_model") or meta.get("tokenizer_model", run_folder.parent.name)
    return initial_prompt, model_name, events


def load_run_karim(run_folder: Path):
    meta_path = run_folder.parent / "meta.json"
    events_path = run_folder
    if not meta_path.exists() or not events_path.exists():
        raise FileNotFoundError(f"Missing meta/events in {run_folder}")
    meta = json.load(meta_path.open("r", encoding="utf-8"))
    events = json.load(events_path.open("r", encoding="utf-8"))
    meta.update(events.get('meta', {}))

    history = events['history']

    for event in history:
        event['prompt'] = event['new_prompt']
        event['scores'] = {
            'bert': 1 - event['bert_score'],
            'compression': event['compression_score']
        }

    initial_prompt = meta.get("original_prompt") or "<unknown prompt>"
    model_name = meta.get("model", run_folder.parent.name)
    return initial_prompt, model_name, history

def load_run_li(run_folder: Path) -> Tuple[str, str, List[Dict]]:
    with open(run_folder / "initial_prompt.txt", "r") as f:
        initial_prompt = f.read().strip()

    with open(run_folder / "config.json", "r") as f:
        config = json.load(f)
        model_name = config['model_name']

    events = []
    with open(run_folder / "milestones.jsonl", "r") as f:
        for line in f:
            events.append(json.loads(line))
    
    return initial_prompt, model_name, events


def compute_milestones(events: List[Dict[str, Any]]):
    """
    From events (unsorted), compute milestones: the first event for each strictly-decreasing
    score (i.e., whenever best_so_far decreases). Return list sorted by iteration ascending.
    Each milestone is the event object.
    """
    # sort by iteration ascending, then by score ascending for deterministic tie-break
    evs = sorted(events, key=lambda e: (int(e.get("iteration", 0)), safe_float(e.get("score", math.inf))))
    best = math.inf
    milestones = []
    seen_iters = set()
    # We want the first time a strictly lower score is observed.
    for ev in evs:
        it = int(ev.get("iteration", 0))
        sc = safe_float(ev.get("score", math.inf))
        # If same iteration has multiple events, we consider the lowest score among them
        # but we still treat discovery at that iteration as a single milestone.
        if sc < best:
            best = sc
            if it in seen_iters:
                # already added milestone for this iteration (rare); still append to be safe
                milestones.append(ev)
            else:
                milestones.append(ev)
                seen_iters.add(it)
    return milestones


def make_float_for_prompt(prompt: str,
                          per_model_milestones: Dict[str, List[Dict[str, Any]]],
                          out_path: Path,
                          version: str
                          ):
    """
    Create a full-width float (figure*) for a single prompt that displays each model
    in a side-by-side minipage and lists only milestones.
    """
    models = sorted(per_model_milestones.keys())
    # Build LaTeX block
    lines = []
    lines.append(r"\begin{figure*}[t]")
    lines.append(r'\centering')
    lines.append(r"""\begin{tcolorbox}[
    colback=mygray, 
    colframe=gray!50!black, 
    title=\textbf{Input: Initial Prompt}, 
    fonttitle=\sffamily\small, 
    sharp corners=south,
    boxrule=0.5pt,
    left=4pt, right=4pt, top=4pt, bottom=4pt
]""")
    # Use a caption area showing the initial prompt (escaped & truncated)
    esc_prompt = latex_escape(prompt)
    lines.append(r"\small\sffamily\textit{ " + esc_prompt)
    lines.append("}")
    lines.append(r'\end{tcolorbox}')
    lines.append(r'\vspace{-2pt}')

    n = max(1, len(models))

    width_each = f"{1 / n - 0.01}\\textwidth"
    # For each model, create a minipage column
    column_blocks = []
    colors = ['myblue', 'myred']

    for i, m in enumerate(models):
        color = colors[i % len(colors)]

        block = []
        block.append(r"\begin{minipage}[t]{%s}" % width_each)
        block.append(r"\centering")
        block.append(fr'\textcolor{{{color}}}{{' + r"\textbf{\small " + latex_escape(m) + r"}}")
        block.append(r"\vspace{2pt}")
        block.append(r'\hrule height 0.8pt')
        block.append(r"\vspace{4pt}")

        milestones = per_model_milestones[m]
        if not milestones:
            block.append(r"\small (no events)")
        else:
            if milestones[0]['iteration'] == 0:
                milestones.pop(0)

            block.append(r"\begin{flushleft}")
            block.append(r"\footnotesize")
            # List each milestone: iteration, score, prompt, output
            for ev in milestones:
                it = int(ev.get("iteration", 0))
                sc = safe_float(ev.get("score", float('nan')))
                p_raw = ev.get("prompt", "")

                scores = ev.get("scores")

                # o_raw = ev.get("output", "")
                p = latex_escape(p_raw)
                # o = latex_escape(truncate_text(o_raw, max_output_chars))
                block.append(
                    r"\textbf{Iter %d} {\scriptsize \color{gray} (Score: %.4f $\mid$ Bert: %.4f $\mid$ Comp: %.4f)} \\ " % (
                        it, sc, 1 - scores['bert'],
                        scores['compression']))
                block.append(r'\vspace{1pt}')
                # Prompt in teletype small
                block.append(r"\texttt{" + p + r"}\\")
                block.append(r"\vspace{4pt}")
                # block.append(r"\textit{\footnotesize " + o + r"}\\[6pt]")
            block.pop(-1)
            block.append(r"\end{flushleft}")
        block.append(r"\end{minipage}")
        column_blocks.append("\n".join(block))
    # Join columns horizontally with small spacing
    # Use \hfill between minipages so they distribute across the width

    temp = 0
    if version == 'marius':
        sec = 'icl'
        temp = 0.9
    elif version == 'karim':
        sec = 'zsl'
        temp = 0
    else:
        sec = 'rl'
        temp = 0

    lines.append(("\n\\hfill\n").join(column_blocks))
    lines.append(r"\vspace{6pt}")
    lines.append(
        fr"\caption{{\textbf{{Milestone Discoveries in Prompt Minimization.}} The top panel shows the verbose initial prompt. The bottom panels compare the minimization trajectory of Qwen-32B (Left) and Llama-3.1-8B (Right) using Algorithm from Section \ref{{sec:{sec}}}. Metrics indicate total score, BERT-score, and compression ratio. Running with Temperature {temp}.}}")
    lines.append(r"\label{fig:milestones_" + str(abs(hash(prompt)) % (10 ** 8)) + r"}")
    lines.append(r"\end{figure*}")
    lines.append("\n")
    with out_path.open("a", encoding="utf-8") as f:
        f.write("\n".join(lines))


def main(runs_dir: Path, out_file: Path, version: str):
    if version == 'marius':
        run_folders = discover_runs(runs_dir)
    elif version == 'karim':
        run_folders = discover_runs_karim(runs_dir)
    elif version == 'li':
        run_folders = discover_runs(runs_dir)
    else:
        raise ValueError(f"Unknown version: {version}")

    print(f"Discovered {len(run_folders)} run folders under {runs_dir}")

    agg = defaultdict(lambda: defaultdict(list))  # prompt -> model -> list[events]
    for rf in run_folders:
        try:
            if version == 'marius':
                initial_prompt, model_name, events = load_run(rf)
            elif version == 'karim':
                initial_prompt, model_name, events = load_run_karim(rf)
            elif version == 'li':
<<<<<<< HEAD
                initial_prompt, model_name, events = load_run_li(runs_dir)
=======
                initial_prompt, model_name, events = load_run(rf)
>>>>>>> e5a7faf8
        except Exception as e:
            print(f"Skipping {rf} due to error: {e}")
            continue
        agg[initial_prompt][model_name].extend(events)

    per_prompt_milestones = {}
    for prompt, model_map in agg.items():
        per_prompt_milestones[prompt] = {}
        for model, evs in model_map.items():
            milestones = compute_milestones(evs)
            per_prompt_milestones[prompt][model] = milestones

    # Write LaTeX document with twocolumn class (NeurIPS-like)
    preamble = r"""\documentclass[twocolumn]{article}
\usepackage[utf8]{inputenc}
\usepackage{microtype}
\usepackage{graphicx}
\usepackage{booktabs}
\usepackage{geometry}
\geometry{margin=0.7in}
\setlength{\parskip}{0.4ex}

\usepackage{xcolor}
\usepackage{tcolorbox}
\tcbuselibrary{skins, breakable}
\definecolor{myblue}{RGB}{0, 105, 180}
\definecolor{myred}{RGB}{200, 50, 50}
\definecolor{mygray}{RGB}{240, 240, 240}

\begin{document}
\title{Running-best milestone dumps}
\author{Auto-generated}
\maketitle
\thispagestyle{plain}
"""

    with out_file.open("w", encoding="utf-8") as f:
        f.write(preamble)

    for prompt, model_m in per_prompt_milestones.items():
        make_float_for_prompt(prompt, model_m, out_file, version)

    with out_file.open("a", encoding="utf-8") as f:
        f.write(r"\end{document}" + "\n")

    print(f"Wrote LaTeX file to {out_file}")


if __name__ == "__main__":
    parser = argparse.ArgumentParser(description="Generate running-best milestone LaTeX (two-column) from runs/")
    parser.add_argument("--runs-dir", type=str, default="../runs", help="Top-level runs directory")
    parser.add_argument("--out", type=str, default="running_best_milestones", help="Output .tex file")
    parser.add_argument("--versions", type=str, default=["marius", 'karim', 'li'], nargs='+',
                        choices=['marius', 'karim', 'li'])
    args = parser.parse_args()

    for version in args.versions:
        main(Path(args.runs_dir + "_" + version), Path(args.out + "_" + version + '.tex'), version)<|MERGE_RESOLUTION|>--- conflicted
+++ resolved
@@ -257,11 +257,7 @@
             elif version == 'karim':
                 initial_prompt, model_name, events = load_run_karim(rf)
             elif version == 'li':
-<<<<<<< HEAD
                 initial_prompt, model_name, events = load_run_li(runs_dir)
-=======
-                initial_prompt, model_name, events = load_run(rf)
->>>>>>> e5a7faf8
         except Exception as e:
             print(f"Skipping {rf} due to error: {e}")
             continue
